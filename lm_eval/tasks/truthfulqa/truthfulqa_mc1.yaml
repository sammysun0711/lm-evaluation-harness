--- conflicted
+++ resolved
@@ -1,8 +1,5 @@
-<<<<<<< HEAD
-=======
 group:
   - truthfulqa
->>>>>>> 73912efb
 task: truthfulqa_mc1
 dataset_path: truthful_qa
 dataset_name: multiple_choice
