--- conflicted
+++ resolved
@@ -34,7 +34,6 @@
     bucket_file_paths = glob.glob(os.path.join(working_directory, f"*.bkt.txt"))
 
     for bucket_file_path in tqdm(bucket_file_paths, dynamic_ncols=True):
-<<<<<<< HEAD
         bucket_id = re.sub("\D", "", os.path.basename(bucket_file_path))
         done_file = os.path.join(working_directory, f"ngram_bucket_sorting_{bucket_id}.done")
         
@@ -42,8 +41,6 @@
             logger.info(f"bucket {bucket_id} already processed, skipping")
             return
 
-=======
->>>>>>> 0542d35d
         sorted_file_path = bucket_file_path + ".sorted"
         command = f"sort {bucket_file_path} > {sorted_file_path}"
         logger.info(command)
