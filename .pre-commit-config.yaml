# Ignore test linting to avoid conflicting changes to version stability.
exclude: ^tests/testdata/
repos:
  - repo: https://github.com/pre-commit/pre-commit-hooks
    rev: v4.1.0
    hooks:
      - id: check-added-large-files
      - id: check-ast
      - id: check-byte-order-marker
      - id: check-case-conflict
      - id: check-json
      - id: check-merge-conflict
      - id: check-symlinks
      - id: check-yaml
        args: ["--unsafe"]
      - id: destroyed-symlinks
      - id: detect-private-key
      - id: end-of-file-fixer
      - id: no-commit-to-branch
      - id: requirements-txt-fixer
      - id: trailing-whitespace
      - id: fix-byte-order-marker
        exclude: docs/CNAME
      - id: fix-encoding-pragma
        args: [--remove]
      - id: mixed-line-ending
        args: [--fix=lf]
  - repo: https://github.com/pycqa/flake8
    rev: 3.7.9
    hooks:
      - id: flake8
  - repo: https://github.com/psf/black
    rev: 22.3.0
    hooks:
      - id: black
        language_version: python3.9
  - repo: https://github.com/codespell-project/codespell
    rev: v2.1.0
    hooks:
      - id: codespell
        exclude: >
          (?x)^(
<<<<<<< HEAD
              .*\.json|ignore.txt|.*yaml
=======
          .*\.json
          |ignore.txt
          |lm_eval/tasks/.*
>>>>>>> 0f6cd358
          )$
        args: [--check-filenames, --check-hidden, --ignore-words=ignore.txt]
  - repo: https://github.com/pre-commit/mirrors-mypy
    rev: v1.5.1
    hooks:
    - id: mypy
      additional_dependencies: [".[sentencepiece,multilingual,promptsource,gptq]", "types-PyYAML", "types-requests"]
      exclude: ^tests/.*$<|MERGE_RESOLUTION|>--- conflicted
+++ resolved
@@ -40,13 +40,7 @@
       - id: codespell
         exclude: >
           (?x)^(
-<<<<<<< HEAD
-              .*\.json|ignore.txt|.*yaml
-=======
-          .*\.json
-          |ignore.txt
-          |lm_eval/tasks/.*
->>>>>>> 0f6cd358
+              .*\.json|ignore.txt|lm_eval/tasks/.*|.*yaml
           )$
         args: [--check-filenames, --check-hidden, --ignore-words=ignore.txt]
   - repo: https://github.com/pre-commit/mirrors-mypy
